--- conflicted
+++ resolved
@@ -10,14 +10,12 @@
                                  gradient_table_from_gradient_strength_bvecs,
                                  WATER_GYROMAGNETIC_RATIO,
                                  reorient_bvecs, generate_bvecs,
-<<<<<<< HEAD
                                  check_multi_b, round_bvals, get_bval_indices,
                                  unique_bvals_magnitude, unique_bvals_tolerance,
                                  unique_bvals, btensor_to_bdelta)
-=======
-                                 check_multi_b, round_bvals, unique_bvals,
                                  params_to_btens, btens_to_params)
->>>>>>> 3eae66bc
+
+
 from dipy.io.gradients import read_bvals_bvecs
 from dipy.core.geometry import vec2vec_rotmat
 
