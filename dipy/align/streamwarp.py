import warnings

import numpy as np
from scipy.optimize import linear_sum_assignment
import pandas as pd
from dipy.align.bundlemin import distance_matrix_mdf
from dipy.align.cpd import DeformableRegistration
from dipy.align.streamlinear import slr_with_qbx
from dipy.segment.clustering import QuickBundles
from dipy.segment.metricspeed import AveragePointwiseEuclideanMetric
from dipy.stats.analysis import assignment_map
from dipy.testing.decorators import warning_for_keywords
from dipy.tracking.streamline import Streamlines, length, unlist_streamlines
from dipy.viz.plotting import bundle_shape_profile


def average_bundle_length(bundle):
    """Find average Euclidean length of the bundle in mm.

    Parameters
    ----------
    bundle : Streamlines
        Bundle who's average length is to be calculated.

    Returns
    -------
    int
        Average Euclidean length of bundle in mm.

    """
    metric = AveragePointwiseEuclideanMetric()
    qb = QuickBundles(threshold=85.0, metric=metric)
    clusters = qb.cluster(bundle)
    centroids = Streamlines(clusters.centroids)

    return length(centroids)[0]


def find_missing(lst, cb):
    """Find unmatched streamline indices in moving bundle.

    Parameters
    ----------
    lst : List
        List of integers containing all the streamlines indices in moving
        bundle.
    cb : List
        List of integers containing streamline indices of the moving bundle
        that were not matched to any streamline in static bundle.

    Returns
    -------
    list
        List containing unmatched streamlines from moving bundle

    """
    return [x for x in range(0, len(cb)) if x not in lst]



<<<<<<< HEAD
@warning_for_keywords()
def bundlewarp(static, moving, dist=None, alpha=0.5, beta=20, max_iter=15,
               affine=True):
=======
def bundlewarp(static, moving, dist=None, alpha=0.5, beta=20, max_iter=15,
               affine=True):

>>>>>>> 4112c7ef
    """Register two bundles using nonlinear method.

    Parameters
    ----------
    static : Streamlines
        Reference/fixed bundle

    moving : Streamlines
        Target bundle that will be moved/registered to match the static bundle

    dist : float, optional.
        Precomputed distance matrix

    alpha : float, optional
        Represents the trade-off between regularizing the deformation and
        having points match very closely. The lower value of alpha means high
        deformations

    beta : int, optional
        Represents the strength of the interaction between points
        Gaussian kernel size

    max_iter : int, optional
        Maximum number of iterations for deformation process in ml-CPD method

    affine : boolean, optional
        If False, use rigid registration as the starting point

    Returns
    -------
    deformed_bundle : Streamlines
        Nonlinearly moved bundle (warped bundle)

    moving_aligned : Streamlines
        Linearly moved bundle (affinely moved)

    dist : np.ndarray
        Float array containing distance between moving and static bundle

    matched_pairs : np.ndarray
        Int array containing streamline correspondences between two bundles

    warp : np.ndarray
        Nonlinear warp map generated by BundleWarp

    References
    ----------
    .. [Chandio2023] Chandio et al. "BundleWarp, streamline-based nonlinear
            registration of white matter tracts." bioRxiv (2023): 2023-01.

    """
    if alpha <= 0.01:
        warnings.warn(
            "Using alpha<=0.01 will result in extreme deformations", stacklevel=2
        )

    if average_bundle_length(static) <= 50:
        beta = 10

    x0 = "affine" if affine else "rigid"
    moving_aligned, _, _, _ = slr_with_qbx(static, moving, x0=x0, rm_small_clusters=0)

    if dist is not None:
        print("using pre-computed distances")
    else:
        dist = distance_matrix_mdf(static, moving_aligned).T

    matched_pairs = np.zeros((len(moving), 2))
    matched_pairs1 = np.asarray(linear_sum_assignment(dist)).T

    for mt in matched_pairs1:
        matched_pairs[mt[0]] = mt

    num = len(matched_pairs1)

    all_pairs = list(matched_pairs1[:, 0])
    all_matched = False

    while all_matched is False:
        num = len(all_pairs)

        if num < len(moving):
            ml = find_missing(all_pairs, moving)

            dist2 = dist[:][ml]

            # dist2 has distance among unmatched streamlines of moving bundle
            # and all static bundle's streamlines

            matched_pairs2 = np.asarray(linear_sum_assignment(dist2)).T

            for i in range(matched_pairs2.shape[0]):
                matched_pairs2[i][0] = ml[matched_pairs2[i][0]]

            for mt in matched_pairs2:
                matched_pairs[mt[0]] = mt

            all_pairs.extend(matched_pairs2[:, 0])

            num2 = num + len(matched_pairs2)
            if num2 == len(moving):
                all_matched = True
                num = num2
        else:
            all_matched = True

    deformed_bundle = Streamlines([])
    warp = []

    # Iterate over each pair of streamlines and deform them
    # Append deformed streamlines in deformed_bundle

    for _, pairs in enumerate(matched_pairs):
        s1 = static[int(pairs[1])]
        s2 = moving_aligned[int(pairs[0])]

        static_s = s1
        moving_s = s2

        reg = DeformableRegistration(
            X=static_s, Y=moving_s, alpha=alpha, beta=beta, max_iterations=max_iter
        )
        ty, pr = reg.register()
        ty = ty.astype(float)
        deformed_bundle.append(ty)
        warp.append(pr)
        
    warp = pd.DataFrame(warp, columns=["gaussian_kernel", "transforms"])

    # Returns deformed bundle, affinely moved bundle, distance matrix,
    # streamline correspondences, and warp field
    return deformed_bundle, moving_aligned, dist, matched_pairs, warp


def bundlewarp_vector_filed(moving_aligned, deformed_bundle):
    """Calculate vector fields.

    Vector field computation as the difference between each streamline point
    in the deformed and linearly aligned bundles

    Parameters
    ----------
    moving_aligned : Streamlines
        Linearly (affinely) moved bundle
    deformed_bundle : Streamlines
        Nonlinearly (warped) bundle

    Returns
    -------
    offsets : List
        Vector field modules
    directions : List
        Unitary vector directions
    colors : List
    """
    points_aligned, _ = unlist_streamlines(moving_aligned)
    points_deformed, _ = unlist_streamlines(deformed_bundle)
    vector_field = points_deformed - points_aligned

    offsets = np.sqrt(np.sum((vector_field) ** 2, 1))  # vector field modules

    # Normalize vectors to be unitary (directions)
    directions = vector_field / np.array([offsets]).T

    # Define colors mapping the direction vectors to RGB.
    # Absolute value generates DTI-like colors
    colors = directions

    return offsets, directions, colors


@warning_for_keywords()
def bundlewarp_shape_analysis(
    moving_aligned, deformed_bundle, *, no_disks=10, plotting=False):
    """Calculate bundle shape difference profile.

    Bundle shape difference analysis using magnitude from BundleWarp
    displacements and BUAN.

    Depending on the number of points of a streamline, and the number of
    segments requested, multiple points may be considered for the computation
    of a given segment; a segment may contain information from a single point;
    or some segments may not contain information from any points. In the latter
    case, the segment will contain an ``np.nan`` value. The point-to-segment
    mapping is defined by the :func:`assignment_map`: for each segment index,
    the point information of the matching index positions, as returned by
    :func:`assignment_map`, are considered for the computation.

    Parameters
    ----------
    moving_aligned : Streamlines
        Linearly (affinely) moved bundle
    deformed_bundle : Streamlines
        Nonlinearly (warped) moved bundle
    no_disks : int, optional
        Number of segments to be created along the length of the bundle
    plotting : Boolean, optional
        Plot bundle shape profile

    Returns
    -------
    shape_profile : np.ndarray
        Float array containing bundlewarp displacement magnitudes along the
        length of the bundle
    stdv : np.ndarray
        Float array containing standard deviations
    """
    n = no_disks
    offsets, directions, colors = bundlewarp_vector_filed(
        moving_aligned, deformed_bundle
    )

    indx = assignment_map(deformed_bundle, deformed_bundle, n)
    indx = np.array(indx)

    rng = np.random.default_rng()

    colors = rng.random((n, 3))

    disks_color = []
    for _, ind in enumerate(indx):
        disks_color.append(tuple(colors[ind]))

    x = np.array(range(1, n + 1))
    shape_profile = np.zeros(n)
    stdv = np.zeros(n)

    for i in range(n):
        mask = indx == i
        if sum(mask):
            shape_profile[i] = np.mean(offsets[mask])
            stdv[i] = np.std(offsets[mask])
        else:
            shape_profile[i] = np.nan
            stdv[i] = np.nan

    if plotting:
        bundle_shape_profile(x, shape_profile, stdv)

    return shape_profile, stdv<|MERGE_RESOLUTION|>--- conflicted
+++ resolved
@@ -58,15 +58,10 @@
 
 
 
-<<<<<<< HEAD
 @warning_for_keywords()
 def bundlewarp(static, moving, dist=None, alpha=0.5, beta=20, max_iter=15,
                affine=True):
-=======
-def bundlewarp(static, moving, dist=None, alpha=0.5, beta=20, max_iter=15,
-               affine=True):
-
->>>>>>> 4112c7ef
+
     """Register two bundles using nonlinear method.
 
     Parameters
