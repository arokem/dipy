
from random import random

cimport cython

cimport numpy as np
import numpy as np
from .direction_getter cimport DirectionGetter
<<<<<<< HEAD
from .tissue_classifier cimport(
    TissueClass, TissueClassifier,
    TRACKPOINT, ENDPOINT, OUTSIDEIMAGE, INVALIDPOINT)
from dipy.tracking.local.interpolation cimport trilinear_interpolate4d_c
=======
from .tissue_classifier cimport(TissueClassifier, TissueClass, TRACKPOINT,
                                ENDPOINT, OUTSIDEIMAGE, INVALIDPOINT)
>>>>>>> 0e4b8ad7


cdef extern from "dpy_math.h" nogil:
    int dpy_signbit(double x)
    double dpy_rint(double x)
    double abs(double)


@cython.cdivision(True)
cdef inline double stepsize(double point, double increment) nogil:
    """Compute the step size to the closest boundary in units of increment."""
    cdef:
        double dist
    dist = dpy_rint(point) + .5 - dpy_signbit(increment) - point
    if dist == 0:
        # Point is on an edge, return step size to next edge.  This is most
        # likely to come up if overstep is set to 0.
        return 1. / abs(increment)
    else:
        return dist / increment


cdef void step_to_boundary(double * point, double * direction,
                           double overstep) nogil:
    """Takes a step from point in along direction just past a voxel boundary.

    Parameters
    ----------
    direction : c-pointer to double[3]
        The direction along which the step should be taken.
    point : c-pointer to double[3]
        The tracking point which will be updated by this function.
    overstep : double
        It's often useful to have the points of a streamline lie inside of a
        voxel instead of having them lie on the boundary. For this reason,
        each step will overshoot the boundary by ``overstep * direction``.
        This should not be negative.

    """
    cdef:
        double step_sizes[3]
        double smallest_step

    for i in range(3):
        step_sizes[i] = stepsize(point[i], direction[i])

    smallest_step = step_sizes[0]
    for i in range(1, 3):
        if step_sizes[i] < smallest_step:
            smallest_step = step_sizes[i]

    smallest_step += overstep
    for i in range(3):
        point[i] += smallest_step * direction[i]


cdef void fixed_step(double * point, double * direction, double stepsize) nogil:
    """Updates point by stepping in direction.

    Parameters
    ----------
    direction : c-pointer to double[3]
        The direction along which the step should be taken.
    point : c-pointer to double[3]
        The tracking point which will be updated by this function.
    step_size : double
        The size of step in units of direction.

    """
    for i in range(3):
        point[i] += direction[i] * stepsize


cdef inline void copypoint(double * a, double * b) nogil:
    for i in range(3):
        b[i] = a[i]


def local_tracker(
        DirectionGetter dg, TissueClassifier tc,
        np.float_t[:] seed,
        np.float_t[:] first_step,
        np.float_t[:] voxel_size,
        np.float_t[:,:] streamline,
        double stepsize,
        int fixedstep):
    cdef:
        int i
        TissueClass tissue_class

    if (seed.shape[0] != 3 or first_step.shape[0] != 3 or
            voxel_size.shape[0] != 3 or streamline.shape[1] != 3):
        raise ValueError()

    i = _local_tracker(dg, tc, seed, first_step, voxel_size, streamline,
                       stepsize, fixedstep, &tissue_class)
    return i, tissue_class


@cython.boundscheck(False)
@cython.wraparound(False)
@cython.cdivision(True)
<<<<<<< HEAD
cdef int _local_tracker(
        DirectionGetter dg, TissueClassifier tc,
        np.float_t[:] seed,
        np.float_t[:] first_step,
        np.float_t[:] voxel_size,
        np.float_t[:,:] streamline,
        double stepsize,
        int fixedstep,
        TissueClass* tissue_class):
=======
def pft_tracker(np.ndarray[np.float_t, ndim=1] seed,
                np.ndarray[np.float_t, ndim=1] first_step,
                np.ndarray[np.float_t, ndim=2, mode='c'] streamline,
                np.ndarray[np.float_t, ndim=2, mode='c'] directions,
                DirectionGetter dg,
                TissueClassifier tc,
                np.ndarray[np.float_t, ndim=1] voxel_size,
                double step_size,
                int pft_nbr_back_steps,
                int pft_max_steps,
                int pft_max_trial,
                int pft_nbr_particles,
                np.ndarray[np.float_t, ndim=4, mode='c'] particle_paths,
                np.ndarray[np.float_t, ndim=4, mode='c'] particle_dirs,
                np.ndarray[np.float_t, ndim=2, mode='c'] particle_weights,
                np.ndarray[np.int_t, ndim=3, mode='c'] particle_states):

    if (seed.shape[0] != 3 or first_step.shape[0] != 3 or
            voxel_size.shape[0] != 3 or streamline.shape[1] != 3):
        raise ValueError()
    cdef:
        int i, pft_trial, pft_streamline_i, pft_nbr_steps
        TissueClass tissue_class
        double point[3], dir[3], vs[3], voxdir[3]
        double[::1] pview = point, dview = dir
        void (*step)(double * , double*, double) nogil
    pft_trial = 0

    for j in range(3):
        streamline[0, j] = point[j] = seed[j]
        dir[j] = first_step[j]
        vs[j] = voxel_size[j]
    copypoint(dir, & directions[0, 0])

    tissue_class = TRACKPOINT
    i = 0
    while i < streamline.shape[0] - 1:
        if dg.get_direction(pview, dview):
            # no valid diffusion directions to follow
            tissue_class = INVALIDPOINT
        else:
            for j in range(3):
                voxdir[j] = dir[j] / vs[j]
            i += 1
            fixed_step(point, voxdir, step_size)
            copypoint(point, & streamline[i, 0])
            copypoint(dir, & directions[i, 0])

            tissue_class = tc.check_point(pview)

        if tissue_class == TRACKPOINT:
            continue
        elif tissue_class == ENDPOINT:
            i += 1
            break
        elif tissue_class == INVALIDPOINT:
            if pft_trial < pft_max_trial and i > 1:
                pft_streamline_i = min(i - 1, pft_nbr_back_steps)
                pft_nbr_steps = min(pft_max_steps,
                                    streamline.shape[0] - pft_streamline_i - 1)
                tissue_class, i = _pft(streamline,
                                       pft_streamline_i,
                                       directions,
                                       dg,
                                       tc,
                                       voxel_size,
                                       step_size,
                                       pft_nbr_steps,
                                       pft_nbr_particles,
                                       particle_paths,
                                       particle_dirs,
                                       particle_weights,
                                       particle_states)

                pft_trial += 1
                # update the current point
                for j in range(3):
                    point[j] = streamline[i, j]
                    dir[j] = directions[i, j]

                if not tissue_class == TRACKPOINT:
                    break
            else:
                i += 1
                break
        elif tissue_class == OUTSIDEIMAGE:
            break
    return i, tissue_class


@cython.boundscheck(False)
@cython.wraparound(False)
@cython.cdivision(True)
cdef _pft(np.ndarray[np.float_t, ndim=2, mode='c'] streamline,
          int streamline_i,
          np.ndarray[np.float_t, ndim=2, mode='c'] directions,
          DirectionGetter dg,
          TissueClassifier tc,
          np.ndarray[np.float_t, ndim=1] voxel_size,
          double step_size,
          int pft_nbr_steps,
          int pft_nbr_particles,
          np.ndarray[np.float_t, ndim=4, mode='c'] particle_paths,
          np.ndarray[np.float_t, ndim=4, mode='c'] particle_dirs,
          np.ndarray[np.float_t, ndim=2, mode='c'] particle_weights,
          np.ndarray[np.int_t, ndim=3, mode='c'] particle_states):
    cdef:
        double sum_weights, sum_squared, N_effective
        double point[3], dir[3], vs[3], voxdir[3]
        double[::1] pview = point, dview = dir
        int s, p, j

    if pft_nbr_steps <= 0:
        return INVALIDPOINT, streamline_i

    for j in range(3):
        vs[j] = voxel_size[j]

    for p in range(pft_nbr_particles):
        for j in range(3):
            particle_paths[0, p, 0, j] = streamline[streamline_i, j]
            particle_dirs[0, p, 0, j] = directions[streamline_i, j]
        particle_weights[0, p] = 1. / pft_nbr_particles
        particle_states[0, p, 0] = TRACKPOINT
        particle_states[0, p, 1] = 0

    for s in range(pft_nbr_steps):
        for p in range(pft_nbr_particles):
            if not particle_states[0, p, 0] == TRACKPOINT:
                for j in range(3):
                    particle_paths[0, p, s, j] = 0
                    particle_dirs[0, p, s, j] = 0
                continue  # move to the next particle
            for j in range(3):
                point[j] = particle_paths[0, p, s, j]
                dir[j] = particle_dirs[0, p, s, j]
            if dg.get_direction(pview, dview):
                particle_states[0, p, 0] = INVALIDPOINT
            else:
                for j in range(3):
                    voxdir[j] = dir[j] / vs[j]
                fixed_step(point, voxdir, step_size)

                for j in range(3):
                    particle_paths[0, p, s + 1, j] = point[j]
                    particle_dirs[0, p, s + 1, j] = dir[j]

                particle_states[0, p, 0] = tc.check_point(pview)
                particle_states[0, p, 1] = s + 1
                particle_weights[0, p] *= 1 - tc.get_exclude(pview)
                if (particle_states[0, p, 0] == INVALIDPOINT and
                        particle_weights[0, p] > 0):
                    particle_states[0, p, 0] = TRACKPOINT

        sum_weights = 0
        for p in range(pft_nbr_particles):
            sum_weights += particle_weights[0, p]
        sum_squared = 0
        for p in range(pft_nbr_particles):
            particle_weights[0, p] = particle_weights[0, p] / sum_weights
            sum_squared += particle_weights[0, p] * particle_weights[0, p]

        # Resample the particles if the weights are too uneven.
        # Particles with negligable weights are replaced by duplicates of
        # those with high weigths through resamplingip
        N_effective = 1. / sum_squared
        if N_effective < pft_nbr_particles / 10.:
            # copy data in the temp arrays
            for pp in range(pft_nbr_particles):
                for ss in range(pft_nbr_steps):
                    for j in range(3):
                        particle_paths[1, pp, ss,
                                       j] = particle_paths[0, pp, ss, j]
                        particle_dirs[1, pp, ss,
                                      j] = particle_dirs[0, pp, ss, j]
                particle_weights[1, pp] = particle_weights[0, pp]
                particle_states[1, pp, 0] = particle_states[0, pp, 0]
                particle_states[1, pp, 1] = particle_states[0, pp, 1]
            # sample N new particle
            for pp in range(pft_nbr_particles):
                p_source = particle_weights[1, :].cumsum().searchsorted(
                    np.random.random(), 'right')
                for ss in range(pft_nbr_steps):
                    for j in range(3):
                        particle_paths[0, pp, ss,
                                       j] = particle_paths[1, p_source, ss, j]
                        particle_dirs[0, pp, ss,
                                      j] = particle_dirs[1, p_source, ss, j]
                particle_states[0, pp, 0] = particle_states[1, p_source, 0]
                particle_states[0, pp, 1] = particle_states[1, p_source, 1]
                particle_weights[0, pp] = 1. / pft_nbr_particles

    # update the streamline with the trajectory of one particle
    p = particle_weights[0, :].cumsum().searchsorted(
        np.random.random(), 'right')
    for s in range(particle_states[0, p, 1]):
        for j in range(3):
            streamline[streamline_i + s, j] = particle_paths[0, p, s, j]
            directions[streamline_i + s, j] = particle_dirs[0, p, s, j]
    return particle_states[0, p, 0], streamline_i + \
        particle_states[0, p, 1] - 1


@cython.boundscheck(False)
@cython.wraparound(False)
@cython.cdivision(True)
def local_tracker(DirectionGetter dg, TissueClassifier tc,
                  np.ndarray[np.float_t, ndim=1] seed,
                  np.ndarray[np.float_t, ndim=1] first_step,
                  np.ndarray[np.float_t, ndim=1] voxel_size,
                  np.ndarray[np.float_t, ndim=2, mode='c'] streamline,
                  double stepsize,
                  int fixedstep):
>>>>>>> 0e4b8ad7
    """Tracks one direction from a seed.

    This function is the main workhorse of the ``LocalTracking`` class defined
    in ``dipy.tracking.local.localtracking``.

    Parameters
    ----------
    dg : DirectionGetter
        Used to choosing tracking directions.
    tc : TissueClassifier
        Used to check tissue type along path.
    seed : array, float, 1d, (3,)
        First point of the (partial) streamline.
    first_step : array, float, 1d, (3,)
        Used as ``prev_dir`` for selecting the step direction from the seed
        point.
    voxel_size : array, float, 1d, (3,)
        Size of voxels in the data set.
    streamline : array, float, 2d, (N, 3)
        Output of tracking will be put into this array. The length of this
        array, ``N``, will set the maximum allowable length of the streamline.
    stepsize : float
        Size of tracking steps in mm if ``fixed_step``.
    fixedstep : bool
        If true, a fixed stepsize is used, otherwise a variable step size is
        used.

    Returns
    -------
    end : int
        This function updates the ``streamline`` array with points as it
        tracks. Points in ``streamline[:abs(end)]`` were updated by the
        function. The sign of ``end`` and whether the last point was included
        depend on the reason that the streamline was terminated.

        End reasons:
            1) maximum length of the streamline was reached.
                ``end == N``
            2) ``direction_getter`` could not return a direction.
                ``end > 0``
                Last point is the point at which no direction could be found.
            3) Streamline encountered an ENDPOINT.
                ``end > 0``
                Last point is the ENDPOINT.
            3) Streamline encountered an OUTSIDEIMAGE.
                ``end > 0``
                Last point is the point before OUTSIDEIMAGE.
            5) Streamline encountered an INVALIDPOINT.
                ``end < 0``
                Last point is INVALIDPOINT.

    """
<<<<<<< HEAD
=======
    if (seed.shape[0] != 3 or first_step.shape[0] != 3 or
            voxel_size.shape[0] != 3 or streamline.shape[1] != 3):
        raise ValueError()

>>>>>>> 0e4b8ad7
    cdef:
        size_t i
        double point[3], dir[3], vs[3], voxdir[3]
<<<<<<< HEAD
=======
        double[::1] pview = point, dview = dir
>>>>>>> 0e4b8ad7
        void (*step)(double * , double*, double) nogil

    if fixedstep:
        step = fixed_step
    else:
        step = step_to_boundary

    for i in range(3):
        streamline[0, i] = point[i] = seed[i]
        dir[i] = first_step[i]
        vs[i] = voxel_size[i]

    tissue_class[0] = TRACKPOINT
    for i in range(1, streamline.shape[0]):
        if dg.get_direction_c(point, dir):
            break
        for j in range(3):
            voxdir[j] = dir[j] / vs[j]
        step(point, voxdir, stepsize)
        copypoint(point, & streamline[i, 0])
<<<<<<< HEAD
        tissue_class[0] = tc.check_point_c(point)
        if tissue_class[0] == TRACKPOINT:
=======
        tissue_class = tc.check_point(pview)
        if tissue_class == TRACKPOINT:
>>>>>>> 0e4b8ad7
            continue
        elif (tissue_class[0] == ENDPOINT or
              tissue_class[0] == INVALIDPOINT):
            i += 1
            break
        elif tissue_class[0] == OUTSIDEIMAGE:
            break
    else:
        # maximum length of streamline has been reached, return everything
        i = streamline.shape[0]
    return i<|MERGE_RESOLUTION|>--- conflicted
+++ resolved
@@ -2,19 +2,14 @@
 from random import random
 
 cimport cython
-
 cimport numpy as np
 import numpy as np
 from .direction_getter cimport DirectionGetter
-<<<<<<< HEAD
 from .tissue_classifier cimport(
-    TissueClass, TissueClassifier,
+    TissueClass, TissueClassifier, ConstrainedTissueClassifier,
     TRACKPOINT, ENDPOINT, OUTSIDEIMAGE, INVALIDPOINT)
 from dipy.tracking.local.interpolation cimport trilinear_interpolate4d_c
-=======
-from .tissue_classifier cimport(TissueClassifier, TissueClass, TRACKPOINT,
-                                ENDPOINT, OUTSIDEIMAGE, INVALIDPOINT)
->>>>>>> 0e4b8ad7
+from dipy.utils.fast_numpy cimport cumsum, where_to_insert
 
 
 cdef extern from "dpy_math.h" nogil:
@@ -71,7 +66,7 @@
         point[i] += smallest_step * direction[i]
 
 
-cdef void fixed_step(double * point, double * direction, double stepsize) nogil:
+cdef void fixed_step(double * point, double * direction, double step_size) nogil:
     """Updates point by stepping in direction.
 
     Parameters
@@ -85,7 +80,7 @@
 
     """
     for i in range(3):
-        point[i] += direction[i] * stepsize
+        point[i] += direction[i] * step_size
 
 
 cdef inline void copypoint(double * a, double * b) nogil:
@@ -94,12 +89,13 @@
 
 
 def local_tracker(
-        DirectionGetter dg, TissueClassifier tc,
+        DirectionGetter dg,
+        TissueClassifier tc,
         np.float_t[:] seed,
         np.float_t[:] first_step,
         np.float_t[:] voxel_size,
         np.float_t[:,:] streamline,
-        double stepsize,
+        double step_size,
         int fixedstep):
     cdef:
         int i
@@ -110,49 +106,173 @@
         raise ValueError()
 
     i = _local_tracker(dg, tc, seed, first_step, voxel_size, streamline,
-                       stepsize, fixedstep, &tissue_class)
+                       step_size, fixedstep, &tissue_class)
     return i, tissue_class
 
 
 @cython.boundscheck(False)
 @cython.wraparound(False)
 @cython.cdivision(True)
-<<<<<<< HEAD
-cdef int _local_tracker(
-        DirectionGetter dg, TissueClassifier tc,
+cdef int _local_tracker(DirectionGetter dg,
+                        TissueClassifier tc,
+                        np.float_t[:] seed,
+                        np.float_t[:] first_step,
+                        np.float_t[:] voxel_size,
+                        np.float_t[:,:] streamline,
+                        double step_size,
+                        int fixedstep,
+                        TissueClass* tissue_class):
+    """Tracks one direction from a seed.
+
+    This function is the main workhorse of the ``LocalTracking`` class defined
+    in ``dipy.tracking.local.localtracking``.
+
+    Parameters
+    ----------
+    dg : DirectionGetter
+        Used to choosing tracking directions.
+    tc : TissueClassifier
+        Used to check tissue type along path.
+    seed : array, float, 1d, (3,)
+        First point of the (partial) streamline.
+    first_step : array, float, 1d, (3,)
+        Used as ``prev_dir`` for selecting the step direction from the seed
+        point.
+    voxel_size : array, float, 1d, (3,)
+        Size of voxels in the data set.
+    streamline : array, float, 2d, (N, 3)
+        Output of tracking will be put into this array. The length of this
+        array, ``N``, will set the maximum allowable length of the streamline.
+    step_size : float
+        Size of tracking steps in mm if ``fixed_step``.
+    fixedstep : bool
+        If true, a fixed step_size is used, otherwise a variable step size is
+        used.
+
+    Returns
+    -------
+    end : int
+        This function updates the ``streamline`` array with points as it
+        tracks. Points in ``streamline[:abs(end)]`` were updated by the
+        function. The sign of ``end`` and whether the last point was included
+        depend on the reason that the streamline was terminated.
+
+        End reasons:
+            1) maximum length of the streamline was reached.
+                ``end == N``
+            2) ``direction_getter`` could not return a direction.
+                ``end > 0``
+                Last point is the point at which no direction could be found.
+            3) Streamline encountered an ENDPOINT.
+                ``end > 0``
+                Last point is the ENDPOINT.
+            3) Streamline encountered an OUTSIDEIMAGE.
+                ``end > 0``
+                Last point is the point before OUTSIDEIMAGE.
+            5) Streamline encountered an INVALIDPOINT.
+                ``end < 0``
+                Last point is INVALIDPOINT.
+
+    """
+    cdef:
+        size_t i
+        double point[3], dir[3], vs[3], voxdir[3]
+        void (*step)(double * , double*, double) nogil
+
+    if fixedstep:
+        step = fixed_step
+    else:
+        step = step_to_boundary
+
+    for i in range(3):
+        streamline[0, i] = point[i] = seed[i]
+        dir[i] = first_step[i]
+        vs[i] = voxel_size[i]
+
+    tissue_class[0] = TRACKPOINT
+    for i in range(1, streamline.shape[0]):
+        if dg.get_direction_c(point, dir):
+            break
+        for j in range(3):
+            voxdir[j] = dir[j] / vs[j]
+        step(point, voxdir, step_size)
+        copypoint(point, & streamline[i, 0])
+        tissue_class[0] = tc.check_point_c(point)
+        if tissue_class[0] == TRACKPOINT:
+            continue
+        elif (tissue_class[0] == ENDPOINT or
+              tissue_class[0] == INVALIDPOINT):
+            i += 1
+            break
+        elif tissue_class[0] == OUTSIDEIMAGE:
+            break
+    else:
+        # maximum length of streamline has been reached, return everything
+        i = streamline.shape[0]
+    return i
+
+
+def pft_tracker(
+        DirectionGetter dg,
+        ConstrainedTissueClassifier tc,
         np.float_t[:] seed,
         np.float_t[:] first_step,
         np.float_t[:] voxel_size,
         np.float_t[:,:] streamline,
-        double stepsize,
-        int fixedstep,
-        TissueClass* tissue_class):
-=======
-def pft_tracker(np.ndarray[np.float_t, ndim=1] seed,
-                np.ndarray[np.float_t, ndim=1] first_step,
-                np.ndarray[np.float_t, ndim=2, mode='c'] streamline,
-                np.ndarray[np.float_t, ndim=2, mode='c'] directions,
-                DirectionGetter dg,
-                TissueClassifier tc,
-                np.ndarray[np.float_t, ndim=1] voxel_size,
-                double step_size,
-                int pft_nbr_back_steps,
-                int pft_max_steps,
-                int pft_max_trial,
-                int pft_nbr_particles,
-                np.ndarray[np.float_t, ndim=4, mode='c'] particle_paths,
-                np.ndarray[np.float_t, ndim=4, mode='c'] particle_dirs,
-                np.ndarray[np.float_t, ndim=2, mode='c'] particle_weights,
-                np.ndarray[np.int_t, ndim=3, mode='c'] particle_states):
+        np.float_t[:,:] directions,
+        double step_size,
+        int pft_nbr_back_steps,
+        int pft_max_steps,
+        int pft_max_trial,
+        int pft_nbr_particles,
+        np.float_t[:,:,:,:] particle_paths,
+        np.float_t[:,:,:,:] particle_dirs,
+        np.float_t[:,:] particle_weights,
+        np.int_t[:,:,:]  particle_states):
+    cdef:
+        int i
+        TissueClass tissue_class
 
     if (seed.shape[0] != 3 or first_step.shape[0] != 3 or
             voxel_size.shape[0] != 3 or streamline.shape[1] != 3):
         raise ValueError()
+
+    i = _pft_tracker(dg, tc, seed, first_step, voxel_size, streamline,
+                     directions, step_size, &tissue_class, pft_nbr_back_steps,
+                     pft_max_steps, pft_max_trial, pft_nbr_particles,
+                     particle_paths, particle_dirs, particle_weights,
+                     particle_states)
+    return i, tissue_class
+
+
+@cython.boundscheck(False)
+@cython.wraparound(False)
+@cython.cdivision(True)
+cdef _pft_tracker(DirectionGetter dg,
+                  ConstrainedTissueClassifier tc,
+                  np.float_t[:] seed,
+                  np.float_t[:] first_step,
+                  np.float_t[:] voxel_size,
+                  np.float_t[:,:] streamline,
+                  np.float_t[:,:] directions,
+                  double step_size,
+                  TissueClass* tissue_class,
+                  int pft_nbr_back_steps,
+                  int pft_max_steps,
+                  int pft_max_trial,
+                  int pft_nbr_particles,
+                  np.float_t[:,:,:,:] particle_paths,
+                  np.float_t[:,:,:,:] particle_dirs,
+                  np.float_t[:,:] particle_weights,
+                  np.int_t[:,:,:]  particle_states):
+
+    if (seed.shape[0] != 3 or first_step.shape[0] != 3 or
+            voxel_size.shape[0] != 3 or streamline.shape[1] != 3):
+        raise ValueError()
     cdef:
         int i, pft_trial, pft_streamline_i, pft_nbr_steps
-        TissueClass tissue_class
         double point[3], dir[3], vs[3], voxdir[3]
-        double[::1] pview = point, dview = dir
+
         void (*step)(double * , double*, double) nogil
     pft_trial = 0
 
@@ -160,14 +280,14 @@
         streamline[0, j] = point[j] = seed[j]
         dir[j] = first_step[j]
         vs[j] = voxel_size[j]
-    copypoint(dir, & directions[0, 0])
-
-    tissue_class = TRACKPOINT
+    copypoint(dir, &directions[0, 0])
+
+    tissue_class[0] = TRACKPOINT
     i = 0
     while i < streamline.shape[0] - 1:
-        if dg.get_direction(pview, dview):
+        if dg.get_direction(point, dir):
             # no valid diffusion directions to follow
-            tissue_class = INVALIDPOINT
+            tissue_class[0] = INVALIDPOINT
         else:
             for j in range(3):
                 voxdir[j] = dir[j] / vs[j]
@@ -176,68 +296,69 @@
             copypoint(point, & streamline[i, 0])
             copypoint(dir, & directions[i, 0])
 
-            tissue_class = tc.check_point(pview)
-
-        if tissue_class == TRACKPOINT:
+            tissue_class[0] = tc.check_point_c(point)
+
+        if tissue_class[0] == TRACKPOINT:
             continue
-        elif tissue_class == ENDPOINT:
+        elif tissue_class[0] == ENDPOINT:
             i += 1
             break
-        elif tissue_class == INVALIDPOINT:
+        elif tissue_class[0] == INVALIDPOINT:
             if pft_trial < pft_max_trial and i > 1:
                 pft_streamline_i = min(i - 1, pft_nbr_back_steps)
                 pft_nbr_steps = min(pft_max_steps,
                                     streamline.shape[0] - pft_streamline_i - 1)
-                tissue_class, i = _pft(streamline,
-                                       pft_streamline_i,
-                                       directions,
-                                       dg,
-                                       tc,
-                                       voxel_size,
-                                       step_size,
-                                       pft_nbr_steps,
-                                       pft_nbr_particles,
-                                       particle_paths,
-                                       particle_dirs,
-                                       particle_weights,
-                                       particle_states)
+                i = _pft(streamline,
+                         pft_streamline_i,
+                         directions,
+                         dg,
+                         tc,
+                         voxel_size,
+                         step_size,
+                         tissue_class,
+                         pft_nbr_steps,
+                         pft_nbr_particles,
+                         particle_paths,
+                         particle_dirs,
+                         particle_weights,
+                         particle_states)
 
                 pft_trial += 1
-                # update the current point
+                # update the current point with the PFT results
                 for j in range(3):
                     point[j] = streamline[i, j]
                     dir[j] = directions[i, j]
 
-                if not tissue_class == TRACKPOINT:
+                if not tissue_class[0] == TRACKPOINT:
                     break
             else:
                 i += 1
                 break
-        elif tissue_class == OUTSIDEIMAGE:
+        elif tissue_class[0] == OUTSIDEIMAGE:
             break
-    return i, tissue_class
+    return i
 
 
 @cython.boundscheck(False)
 @cython.wraparound(False)
 @cython.cdivision(True)
-cdef _pft(np.ndarray[np.float_t, ndim=2, mode='c'] streamline,
+cdef _pft(np.float_t[:,:]  streamline,
           int streamline_i,
-          np.ndarray[np.float_t, ndim=2, mode='c'] directions,
+          np.float_t[:,:]  directions,
           DirectionGetter dg,
-          TissueClassifier tc,
-          np.ndarray[np.float_t, ndim=1] voxel_size,
+          ConstrainedTissueClassifier tc,
+          np.float_t[:]  voxel_size,
           double step_size,
+          TissueClass* tissue_class,
           int pft_nbr_steps,
           int pft_nbr_particles,
-          np.ndarray[np.float_t, ndim=4, mode='c'] particle_paths,
-          np.ndarray[np.float_t, ndim=4, mode='c'] particle_dirs,
-          np.ndarray[np.float_t, ndim=2, mode='c'] particle_weights,
-          np.ndarray[np.int_t, ndim=3, mode='c'] particle_states):
-    cdef:
-        double sum_weights, sum_squared, N_effective
+          np.float_t[:,:,:,:] particle_paths,
+          np.float_t[:,:,:,:] particle_dirs,
+          np.float_t[:,:] particle_weights,
+          np.int_t[:,:,:]  particle_states):
+    cdef:
+        double sum_weights, sum_squared, N_effective, rdm_sample#
         double point[3], dir[3], vs[3], voxdir[3]
-        double[::1] pview = point, dview = dir
         int s, p, j
 
     if pft_nbr_steps <= 0:
@@ -264,7 +385,7 @@
             for j in range(3):
                 point[j] = particle_paths[0, p, s, j]
                 dir[j] = particle_dirs[0, p, s, j]
-            if dg.get_direction(pview, dview):
+            if dg.get_direction(point, dir):
                 particle_states[0, p, 0] = INVALIDPOINT
             else:
                 for j in range(3):
@@ -275,9 +396,9 @@
                     particle_paths[0, p, s + 1, j] = point[j]
                     particle_dirs[0, p, s + 1, j] = dir[j]
 
-                particle_states[0, p, 0] = tc.check_point(pview)
+                particle_states[0, p, 0] = tc.check_point_c(point)
                 particle_states[0, p, 1] = s + 1
-                particle_weights[0, p] *= 1 - tc.get_exclude(pview)
+                particle_weights[0, p] *= 1 - tc.get_exclude_c(point)
                 if (particle_states[0, p, 0] == INVALIDPOINT and
                         particle_weights[0, p] > 0):
                     particle_states[0, p, 0] = TRACKPOINT
@@ -306,10 +427,17 @@
                 particle_weights[1, pp] = particle_weights[0, pp]
                 particle_states[1, pp, 0] = particle_states[0, pp, 0]
                 particle_states[1, pp, 1] = particle_states[0, pp, 1]
+
             # sample N new particle
+            cumsum(& particle_weights[1, 0],
+                   & particle_weights[1, 0],
+                   pft_nbr_particles)
+            #the cdf is stored in particle_weights[1, :]
             for pp in range(pft_nbr_particles):
-                p_source = particle_weights[1, :].cumsum().searchsorted(
-                    np.random.random(), 'right')
+                rdm_sample = random() * particle_weights[1, pft_nbr_particles - 1]
+                p_source = where_to_insert(& particle_weights[1, 0],
+                                           rdm_sample,
+                                           pft_nbr_particles)
                 for ss in range(pft_nbr_steps):
                     for j in range(3):
                         particle_paths[0, pp, ss,
@@ -321,128 +449,31 @@
                 particle_weights[0, pp] = 1. / pft_nbr_particles
 
     # update the streamline with the trajectory of one particle
-    p = particle_weights[0, :].cumsum().searchsorted(
-        np.random.random(), 'right')
+    ###
+    cumsum(& particle_weights[0, 0],
+           & particle_weights[0, 0],
+           pft_nbr_particles)
+    #the cdf is stored in particle_weights[0, :]
+    rdm_sample = random() * particle_weights[0, pft_nbr_particles - 1]
+    p = where_to_insert(& particle_weights[0, 0], rdm_sample, pft_nbr_particles)
+
+
+###
+    #p = particle_weights[0, :].cumsum().searchsorted(
+    #    np.random.random(), 'right')
     for s in range(particle_states[0, p, 1]):
         for j in range(3):
             streamline[streamline_i + s, j] = particle_paths[0, p, s, j]
             directions[streamline_i + s, j] = particle_dirs[0, p, s, j]
-    return particle_states[0, p, 0], streamline_i + \
-        particle_states[0, p, 1] - 1
-
-
-@cython.boundscheck(False)
-@cython.wraparound(False)
-@cython.cdivision(True)
-def local_tracker(DirectionGetter dg, TissueClassifier tc,
-                  np.ndarray[np.float_t, ndim=1] seed,
-                  np.ndarray[np.float_t, ndim=1] first_step,
-                  np.ndarray[np.float_t, ndim=1] voxel_size,
-                  np.ndarray[np.float_t, ndim=2, mode='c'] streamline,
-                  double stepsize,
-                  int fixedstep):
->>>>>>> 0e4b8ad7
-    """Tracks one direction from a seed.
-
-    This function is the main workhorse of the ``LocalTracking`` class defined
-    in ``dipy.tracking.local.localtracking``.
-
-    Parameters
-    ----------
-    dg : DirectionGetter
-        Used to choosing tracking directions.
-    tc : TissueClassifier
-        Used to check tissue type along path.
-    seed : array, float, 1d, (3,)
-        First point of the (partial) streamline.
-    first_step : array, float, 1d, (3,)
-        Used as ``prev_dir`` for selecting the step direction from the seed
-        point.
-    voxel_size : array, float, 1d, (3,)
-        Size of voxels in the data set.
-    streamline : array, float, 2d, (N, 3)
-        Output of tracking will be put into this array. The length of this
-        array, ``N``, will set the maximum allowable length of the streamline.
-    stepsize : float
-        Size of tracking steps in mm if ``fixed_step``.
-    fixedstep : bool
-        If true, a fixed stepsize is used, otherwise a variable step size is
-        used.
-
-    Returns
-    -------
-    end : int
-        This function updates the ``streamline`` array with points as it
-        tracks. Points in ``streamline[:abs(end)]`` were updated by the
-        function. The sign of ``end`` and whether the last point was included
-        depend on the reason that the streamline was terminated.
-
-        End reasons:
-            1) maximum length of the streamline was reached.
-                ``end == N``
-            2) ``direction_getter`` could not return a direction.
-                ``end > 0``
-                Last point is the point at which no direction could be found.
-            3) Streamline encountered an ENDPOINT.
-                ``end > 0``
-                Last point is the ENDPOINT.
-            3) Streamline encountered an OUTSIDEIMAGE.
-                ``end > 0``
-                Last point is the point before OUTSIDEIMAGE.
-            5) Streamline encountered an INVALIDPOINT.
-                ``end < 0``
-                Last point is INVALIDPOINT.
-
-    """
-<<<<<<< HEAD
-=======
-    if (seed.shape[0] != 3 or first_step.shape[0] != 3 or
-            voxel_size.shape[0] != 3 or streamline.shape[1] != 3):
-        raise ValueError()
-
->>>>>>> 0e4b8ad7
-    cdef:
-        size_t i
-        double point[3], dir[3], vs[3], voxdir[3]
-<<<<<<< HEAD
-=======
-        double[::1] pview = point, dview = dir
->>>>>>> 0e4b8ad7
-        void (*step)(double * , double*, double) nogil
-
-    if fixedstep:
-        step = fixed_step
+
+    ###TODO fix this
+    if particle_states[0, p, 0] == -1:
+        tissue_class[0] = OUTSIDEIMAGE
+    elif particle_states[0, p, 0] == 0:
+        tissue_class[0] = INVALIDPOINT
+    elif particle_states[0, p, 0] == 1:
+        tissue_class[0] = TRACKPOINT
     else:
-        step = step_to_boundary
-
-    for i in range(3):
-        streamline[0, i] = point[i] = seed[i]
-        dir[i] = first_step[i]
-        vs[i] = voxel_size[i]
-
-    tissue_class[0] = TRACKPOINT
-    for i in range(1, streamline.shape[0]):
-        if dg.get_direction_c(point, dir):
-            break
-        for j in range(3):
-            voxdir[j] = dir[j] / vs[j]
-        step(point, voxdir, stepsize)
-        copypoint(point, & streamline[i, 0])
-<<<<<<< HEAD
-        tissue_class[0] = tc.check_point_c(point)
-        if tissue_class[0] == TRACKPOINT:
-=======
-        tissue_class = tc.check_point(pview)
-        if tissue_class == TRACKPOINT:
->>>>>>> 0e4b8ad7
-            continue
-        elif (tissue_class[0] == ENDPOINT or
-              tissue_class[0] == INVALIDPOINT):
-            i += 1
-            break
-        elif tissue_class[0] == OUTSIDEIMAGE:
-            break
-    else:
-        # maximum length of streamline has been reached, return everything
-        i = streamline.shape[0]
-    return i+        tissue_class[0] = ENDPOINT
+    #tissue_class[0] = TissueClass(particle_states[0, p, 0])
+    return streamline_i + particle_states[0, p, 1] - 1