from __future__ import division, print_function

import numpy as np

from scipy.ndimage.filters import convolve
from scipy.special import gammainccinv
from scipy.stats import mode
<<<<<<< HEAD
=======

>>>>>>> 0d06953a

def _inv_nchi_cdf(N, K, alpha):
    """Inverse CDF for the noncentral chi distribution
    See [1]_ p.3 section 2.3"""
    return gammainccinv(N * K, 1 - alpha) / K


def piesno(data, N, alpha=0.01, l=100, itermax=100, eps=1e-5, return_mask=False):
    """
    Probabilistic Identification and Estimation of Noise (PIESNO)
    A routine for finding the underlying gaussian distribution standard
    deviation from magnitude signals.

    This is a re-implementation of [1]_ and the second step in the
    stabilisation framework of [2]_.

    Parameters
    -----------
    data : ndarray
        The magnitude signals to analyse. The last dimension must contain the
        same realisation of the volume, such as dMRI or fMRI data.

    N : int
        The number of phase array coils of the MRI scanner.
        If your scanner does a SENSE reconstruction, ALWAYS use N=1, as the noise
        profile is always Rician.
        If your scanner does a GRAPPA reconstruction, set N as the number
        of phase array coils.


    alpha : float
        Probabilistic estimation threshold for the gamma function.

    l : int
        number of initial estimates for sigma to try.

    itermax : int
        Maximum number of iterations to execute if convergence
        is not reached.

    eps : float
        Tolerance for the convergence criterion. Convergence is
        reached if two subsequent estimates are smaller than eps.

    return_mask : bool
        If True, return a mask identyfing all the pure noise voxel
        that were found.

    Returns
    --------
    sigma : float
        The estimated standard deviation of the gaussian noise.

    mask (optional): ndarray
        A boolean mask indicating the voxels identified as pure noise.

    Note
    ------
    This function assumes two things : 1. The data has a noisy, non-masked
    background and 2. The data is a repetition of the same measurements
    along the last axis, i.e. dMRI or fMRI data, not structural data like T1/T2.

    This function processes the data slice by slice, but makes a global
    estimation of the noise. Use piesno_3D to get a slice by slice estimation
    of the noise, as in spinal cord imaging for example.

    References
    ------------

    .. [1] Koay CG, Ozarslan E and Pierpaoli C.
    "Probabilistic Identification and Estimation of Noise (PIESNO):
    A self-consistent approach and its applications in MRI."
    Journal of Magnetic Resonance 2009; 199: 94-103.

    .. [2] Koay CG, Ozarslan E and Basser PJ.
    "A signal transformational framework for breaking the noise floor
    and its applications in MRI."
    Journal of Magnetic Resonance 2009; 197: 108-119.
    """

    # This method works on a 2D array with repetitions as the third dimension,
    # so process the dataset slice by slice.

    if data.ndim < 3:
        e_s = "This function only works on datasets of at least 3 dimensions."
        raise ValueError(e_s)

    if data.ndim == 4:

        sigma = np.zeros(data.shape[-2], dtype=np.float32)
        mask_noise = np.zeros(data.shape[:-1], dtype=np.bool)

        for idx in range(data.shape[-2]):
            sigma[idx], mask_noise[..., idx] = piesno_3D(data[..., idx, :],
                                                         N,
                                                         alpha=alpha,
                                                         l=l,
                                                         itermax=itermax,
                                                         eps=eps)

        # Take the mode of all the sigmas from each slice as the best estimate,
        # this should be stable with more or less 50% of the guesses at the
        # same value.
        sigma, num = mode(sigma, axis=None)

    else:
        sigma, mask_noise = piesno_3D(data, N, alpha=alpha, l=l,
                                      itermax=itermax, eps=eps)

    if return_mask:
        return sigma, mask_noise

    return sigma


def piesno_3D(data, N, alpha=0.01, l=100, itermax=100, eps=1e-5):
    """
    Probabilistic Identification and Estimation of Noise (PIESNO).
    This is the slice by slice version.

    Parameters
    -----------
    data : ndarray
        The magnitude signals to analyse. The last dimension must contain the
        same realisation of the volume, such as dMRI or fMRI data.

    N : int
        The number of phase array coils of the MRI scanner.
        If your scanner does a SENSE reconstruction, ALWAYS use N=1, as the noise
        profile is always Rician.
        If your scanner does a GRAPPA reconstruction, set N as the number
        of phase array coils.

    alpha : float
        Probabilistic estimation threshold for the gamma function.

    l : int
        number of initial estimates for sigma to try.

    itermax : int
        Maximum number of iterations to execute if convergence
        is not reached.

    eps : float
        Tolerance for the convergence criterion. Convergence is
        reached if two subsequent estimates are smaller than eps.

    return_mask : bool
        If True, return a mask identyfing all the pure noise voxel
        that were found.

    Returns
    --------
    sigma : float
        The estimated standard deviation of the gaussian noise.

    mask : ndarray
        A boolean mask indicating the voxels identified as pure noise.

    Note
    ------
    This function assumes two things : 1. The data has a noisy, non-masked
    background and 2. The data is a repetition of the same measurements
    along the last axis, i.e. dMRI or fMRI data, not structural data like T1/T2.

    This function processes the data slice by slice, as originally designed in
    the paper. Use it to get a slice by slice estimation of the noise, as in
    spinal cord imaging for example.

    References
    ------------

    .. [1] Koay CG, Ozarslan E and Pierpaoli C.
    "Probabilistic Identification and Estimation of Noise (PIESNO):
    A self-consistent approach and its applications in MRI."
    Journal of Magnetic Resonance 2009; 199: 94-103.

    .. [2] Koay CG, Ozarslan E and Basser PJ.
    "A signal transformational framework for breaking the noise floor
    and its applications in MRI."
    Journal of Magnetic Resonance 2009; 197: 108-119.
    """

    # This method works on a 2D array with repetitions as the third dimension,
    # so process the dataset slice by slice.

    if data.ndim < 3:
        raise ValueError("This function only works on datasets of at least 3 dimensions.")

    if data.ndim == 4:

        sigma = np.zeros(data.shape[-2], dtype=np.float32)
        mask_noise = np.zeros(data.shape[:-1], dtype=np.bool)

        for idx in range(data.shape[-2]):
            sigma[idx], mask_noise[..., idx] = _piesno_3D(data[..., idx, :], N, alpha=alpha, l=l, itermax=itermax, eps=eps)

        # Take the mode of all the sigmas from each slice as the best estimate,
        # this should be stable with more or less 50% of the guesses at the same value.
        print(sigma)
        sigma, num = mode(sigma, axis=None)
        print(sigma, num)

    else:
        sigma, mask_noise = _piesno_3D(data, N, alpha=alpha, l=l, itermax=itermax, eps=eps)

    if return_mask:
        return sigma, mask_noise

    return sigma


def _piesno_3D(data, N, alpha=0.01, l=100, itermax=100, eps=1e-5):
    """
    Probabilistic Identification and Estimation of Noise (PIESNO)
    This is the slice by slice version.

    Parameters
    -----------
    data : ndarray
        The magnitude signals to analyse. The last dimension must contain the
        same realisation of the volume, such as dMRI or fMRI data.

    N : int
        The number of phase array coils of the MRI scanner.

    alpha : float
        Probabilistic estimation threshold for the gamma function.

    l : int
        number of initial estimates for sigma to try.

    itermax : int
        Maximum number of iterations to execute if convergence
        is not reached.

    eps : float
        Tolerance for the convergence criterion. Convergence is
        reached if two subsequent estimates are smaller than eps.

    return_mask : bool
        If True, return a mask identyfing all the pure noise voxel
        that were found.

    Returns
    --------
    sigma : float
        The estimated standard deviation of the gaussian noise.

    mask : ndarray
        A boolean mask indicating the voxels identified as pure noise.

    Note
    ------
    This function assumes two things : 1. The data has a noisy, non-masked
    background and 2. The data is a repetition of the same measurements
    along the last axis, i.e. dMRI or fMRI data, not structural data like T1/T2.

    References
    ------------

    .. [1] Koay CG, Ozarslan E and Pierpaoli C.
    "Probabilistic Identification and Estimation of Noise (PIESNO):
    A self-consistent approach and its applications in MRI."
    Journal of Magnetic Resonance 2009; 199: 94-103.

    .. [2] Koay CG, Ozarslan E and Basser PJ.
    "A signal transformational framework for breaking the noise floor
    and its applications in MRI."
    Journal of Magnetic Resonance 2009; 197: 108-119.
    """

    # Get optimal quantile for N if available, else use the median.
    opt_quantile = {1: 0.79681213002002,
                    2: 0.7306303027491917,
                    4: 0.6721952960782169,
                    8: 0.6254030432343569,
                   16: 0.5900487123737876,
                   32: 0.5641772300866416,
                   64: 0.5455611840489607,
                  128: 0.5322811923303339}

    if N in opt_quantile:
        q = opt_quantile[N]
    else:
        q = 0.5

    # prevent overflow in sum_m2
    data = data.astype(np.float32)

    # Initial estimation of sigma
    denom = np.sqrt(2 * _inv_nchi_cdf(N, 1, q))
    m = np.percentile(data, q * 100) / denom
    phi = np.arange(1, l + 1) * m / l
    K = data.shape[-1]
    sum_m2 = np.sum(data**2, axis=-1)

    sigma = np.zeros(phi.shape, dtype=phi.dtype)
    mask = np.zeros(phi.shape + data.shape[:-1])

    lambda_minus = _inv_nchi_cdf(N, K, alpha/2)
    lambda_plus = _inv_nchi_cdf(N, K, 1 - alpha/2)

    pos = 0
    max_length_omega = 0

    for num, sig in enumerate(phi):

        sig_prev = 0
        omega_size = 1
        idx = np.zeros(sum_m2.shape, dtype=np.bool)

        for n in range(itermax):

            if np.abs(sig - sig_prev) < eps:
                break

            s = sum_m2 / (2 * K * sig**2)
            idx = np.logical_and(lambda_minus <= s, s <= lambda_plus)
            omega = data[idx, :]

            # If no point meets the criterion, exit
            if omega.size == 0:
                omega_size = 0
                break

            sig_prev = sig

            # Numpy percentile must range in 0 to 100, hence q*100
            sig = np.percentile(omega, q * 100) / denom
            omega_size = omega.size / K

        # Remember the biggest omega array as giving the optimal
        # sigma amongst all initial estimates from phi
        if omega_size > max_length_omega:
            pos, max_length_omega = num, omega_size

        sigma[num] = sig
        mask[num] = idx
    return sigma[pos], mask[pos]

<<<<<<< HEAD

def estimate_sigma(arr, disable_background_masking=False):
    """Standard deviation estimation from local patches
    Parameters
    ----------
    arr : 3D or 4D ndarray
        The array to be estimated
    disable_background_masking : bool, default False
        If True, uses all voxels for the estimation, otherwise, only non-zeros voxels are used.
        Useful if the background is masked by the scanner.
    Returns
    -------
    sigma : ndarray
        standard deviation of the noise, one estimation per volume.
    """
    k = np.zeros((3, 3, 3), dtype=np.int8)

    k[0, 1, 1] = 1
    k[2, 1, 1] = 1
    k[1, 0, 1] = 1
    k[1, 2, 1] = 1
    k[1, 1, 0] = 1
    k[1, 1, 2] = 1

    if arr.ndim == 3:
        sigma = np.zeros(1, dtype=np.float32)
        arr = arr[..., None]
    elif arr.ndim == 4:
        sigma = np.zeros(arr.shape[-1], dtype=np.float32)
    else:
        raise ValueError("Array shape is not supported!", arr.shape)

    if disable_background_masking:
        mask = arr[..., 0].astype(np.bool)
    else:
        mask = np.ones_like(arr[..., 0], dtype=np.bool)

    conv_out = np.zeros(arr[..., 0].shape, dtype=np.float64)
    for i in range(sigma.size):
        convolve(arr[..., i], k, output=conv_out)
        mean_block = np.sqrt(6/7) * (arr[..., i] - 1/6 * conv_out)
        sigma[i] = np.sqrt(np.mean(mean_block[mask]**2))

    return sigma
=======
    return sigma[pos], mask[pos]
>>>>>>> 0d06953a
<|MERGE_RESOLUTION|>--- conflicted
+++ resolved
@@ -4,11 +4,7 @@
 
 from scipy.ndimage.filters import convolve
 from scipy.special import gammainccinv
-from scipy.stats import mode
-<<<<<<< HEAD
-=======
-
->>>>>>> 0d06953a
+
 
 def _inv_nchi_cdf(N, K, alpha):
     """Inverse CDF for the noncentral chi distribution
@@ -350,7 +346,6 @@
         mask[num] = idx
     return sigma[pos], mask[pos]
 
-<<<<<<< HEAD
 
 def estimate_sigma(arr, disable_background_masking=False):
     """Standard deviation estimation from local patches
@@ -394,7 +389,4 @@
         mean_block = np.sqrt(6/7) * (arr[..., i] - 1/6 * conv_out)
         sigma[i] = np.sqrt(np.mean(mean_block[mask]**2))
 
-    return sigma
-=======
-    return sigma[pos], mask[pos]
->>>>>>> 0d06953a
+    return sigma