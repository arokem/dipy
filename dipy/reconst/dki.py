--- conflicted
+++ resolved
@@ -366,7 +366,6 @@
     return F2
 
 
-<<<<<<< HEAD
 def _adc(dt, V, min_diffusivity=0):
     ADC = \
         V[:, 0] * V[:, 0] * dt[0] + \
@@ -407,11 +406,6 @@
                           adc=None, akc=None):
     r""" Helper function that calculate the apparent kurtosis coefficient (AKC)
     in each direction of a sphere for a single voxel [1]_.
-=======
-def directional_kurtosis(dt, MD, kt, V, min_diffusivity=0, min_kurtosis=-3/7):
-    r""" Calculates the apparent kurtosis coefficient (AKC) in each direction
-    of a sphere for a single voxel [1]_.
->>>>>>> 74b93910
 
     Parameters
     ----------
