--- conflicted
+++ resolved
@@ -154,13 +154,8 @@
             e_s += "bounds. Please update to Scipy 0.17 to use bounds"
             raise ValueError(e_s)
         else:
-<<<<<<< HEAD
-            self.bounds = (np.array([0., -np.inf, 0., 0.]),
-                           np.array([np.inf, 1., 1., 1.]))
-=======
             self.bounds = (np.array([0., 0., 0., 0.]),
                            np.array([np.inf, 1., 0.1, 0.1]))
->>>>>>> 299dd9e1
 
     @multi_voxel_fit
     def fit(self, data, mask=None):
