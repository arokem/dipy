--- conflicted
+++ resolved
@@ -113,7 +113,6 @@
 
 
 def test_wmti_model_multi_voxel():
-<<<<<<< HEAD
     # single fiber simulate (which is the assumption of our model)
     FIE = np.array([[[0.30, 0.32], [0.74, 0.51]],
                     [[0.47, 0.21], [0.80, 0.63]]])
@@ -146,8 +145,6 @@
                                                   angles=angles,
                                                   fractions=frac, snr=None)
                 DWIsim[i, j, k, :] = signal
-=======
->>>>>>> 74b93910
 
     # DKI fit
     dkiM = dki_micro.DiffusionKurtosisModel(gtab_2s, fit_method="WLS")
