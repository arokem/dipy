--- conflicted
+++ resolved
@@ -173,15 +173,9 @@
     IVIM dataset which can be obtained by using the `read_ivim` function
     from dipy.data.fetcher. These are values from the voxel [160, 98, 33]
     which can be obtained by :
-<<<<<<< HEAD
-    
-    .. code-block:: python
-    
-=======
 
     .. code-block:: python
 
->>>>>>> 625b6a85
        from dipy.data.fetcher import read_ivim
        img, gtab = read_ivim()
        data = img.get_data()
