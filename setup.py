#!/usr/bin/env python
''' Installation script for dipy package '''

import os
import sys
from copy import deepcopy
from os.path import join as pjoin, dirname, exists
from glob import glob

# BEFORE importing distutils, remove MANIFEST. distutils doesn't properly
# update it when the contents of directories change.
if exists('MANIFEST'): os.remove('MANIFEST')

# force_setuptools can be set from the setup_egg.py script
if not 'force_setuptools' in globals():
    # For some commands, always use setuptools
    if len(set(('develop', 'bdist_egg', 'bdist_rpm', 'bdist', 'bdist_dumb',
                'bdist_mpkg', 'bdist_wheel', 'install_egg_info', 'egg_info',
                'easy_install')).intersection(sys.argv)) > 0:
        force_setuptools = True
    else:
        force_setuptools = False

if force_setuptools:
    import setuptools

# Import distutils _after_ potential setuptools import above, and after removing
# MANIFEST
from distutils.core import setup
from distutils.extension import Extension

from cythexts import cyproc_exts, get_pyx_sdist
from setup_helpers import (install_scripts_bat, add_flag_checking,
                           SetupDependency, read_vars_from,
                           make_np_ext_builder)
from version_helpers import get_comrec_build

# Get version and release info, which is all stored in dipy/info.py
info = read_vars_from(pjoin('dipy', 'info.py'))

# We may just have imported setuptools, or we may have been exec'd from a
# setuptools environment like pip
using_setuptools = 'setuptools' in sys.modules
extra_setuptools_args = {}
if using_setuptools:
    # Try to preempt setuptools monkeypatching of Extension handling when Pyrex
    # is missing.  Otherwise the monkeypatched Extension will change .pyx
    # filenames to .c filenames, and we probably don't have the .c files.
    sys.path.insert(0, pjoin(dirname(__file__), 'fake_pyrex'))
    # Set setuptools extra arguments
    extra_setuptools_args = dict(
        tests_require=['nose'],
        test_suite='nose.collector',
        zip_safe=False,
        extras_require = dict(
            doc=['Sphinx>=1.0'],
            test=['nose>=0.10.1']))

# Define extensions
EXTS = []

# We use some defs from npymath, but we don't want to link against npymath lib
ext_kwargs = {'include_dirs':['src']}  # We add np.get_include() later

for modulename, other_sources, language in (
    ('dipy.reconst.peak_direction_getter', [], 'c'),
    ('dipy.reconst.recspeed', [], 'c'),
    ('dipy.reconst.vec_val_sum', [], 'c'),
    ('dipy.reconst.quick_squash', [], 'c'),
    ('dipy.tracking.distances', [], 'c'),
    ('dipy.tracking.streamlinespeed', [], 'c'),
    ('dipy.tracking.local.localtrack', [], 'c'),
    ('dipy.tracking.local.direction_getter', [], 'c'),
    ('dipy.tracking.local.tissue_classifier', [], 'c'),
    ('dipy.tracking.local.interpolation', [], 'c'),
    ('dipy.tracking.vox2track', [], 'c'),
    ('dipy.tracking.propspeed', [], 'c'),
    ('dipy.tracking.fbcmeasures', [], 'c'),
    ('dipy.segment.cythonutils', [], 'c'),
    ('dipy.segment.featurespeed', [], 'c'),
    ('dipy.segment.metricspeed', [], 'c'),
    ('dipy.segment.clusteringspeed', [], 'c'),
    ('dipy.segment.clustering_algorithms', [], 'c'),
    ('dipy.segment.mrf', [], 'c'),
    ('dipy.denoise.denspeed', [], 'c'),
    ('dipy.denoise.nlmeans_block', [],'c'),
    ('dipy.denoise.enhancement_kernel', [], 'c'),
    ('dipy.denoise.shift_twist_convolution', [], 'c'),
    ('dipy.align.vector_fields', [], 'c'),
    ('dipy.align.sumsqdiff', [], 'c'),
    ('dipy.align.expectmax', [], 'c'),
    ('dipy.align.crosscorr', [], 'c'),
    ('dipy.align.bundlemin', [], 'c'),
    ('dipy.align.transforms', [], 'c'),
    ('dipy.align.parzenhist', [], 'c'),
    ('dipy.utils.omp', [], 'c')):

    pyx_src = pjoin(*modulename.split('.')) + '.pyx'
    EXTS.append(Extension(modulename, [pyx_src] + other_sources,
                          language=language,
                          **deepcopy(ext_kwargs)))  # deepcopy lists


# Do our own build and install time dependency checking. setup.py gets called in
# many different ways, and may be called just to collect information (egg_info).
# We need to set up tripwires to raise errors when actually doing things, like
# building, rather than unconditionally in the setup.py import or exec
# We may make tripwire versions of build_ext, build_py, install
need_cython = True
pybuilder = get_comrec_build('dipy')
# Cython is a dependency for building extensions, iff we don't have stamped
# up pyx and c files.
build_ext, need_cython = cyproc_exts(EXTS,
                                     info.CYTHON_MIN_VERSION,
                                     'pyx-stamps')
# Add openmp flags if they work
simple_test_c = """int main(int argc, char** argv) { return(0); }"""
omp_test_c = """#include <omp.h>
int main(int argc, char** argv) { return(0); }"""
extbuilder = add_flag_checking(
    build_ext, [
        [['/arch:SSE2'], [], simple_test_c, 'USING_VC_SSE2'],
        [['-msse2', '-mfpmath=sse'], [], simple_test_c, 'USING_GCC_SSE2'],
        [['-fopenmp'], ['-fopenmp'], omp_test_c, 'HAVE_OPENMP']], 'dipy')

# Use ext builder to add np.get_include() at build time, not during setup.py
# execution.
extbuilder = make_np_ext_builder(extbuilder)
if need_cython:
    SetupDependency('Cython', info.CYTHON_MIN_VERSION,
                    req_type='install_requires',
                    heavy=True).check_fill(extra_setuptools_args)
SetupDependency('numpy', info.NUMPY_MIN_VERSION,
                req_type='install_requires',
                heavy=True).check_fill(extra_setuptools_args)
SetupDependency('scipy', info.SCIPY_MIN_VERSION,
                req_type='install_requires',
                heavy=True).check_fill(extra_setuptools_args)
SetupDependency('nibabel', info.NIBABEL_MIN_VERSION,
                req_type='install_requires',
                heavy=False).check_fill(extra_setuptools_args)

cmdclass = dict(
    build_py=pybuilder,
    build_ext=extbuilder,
    install_scripts=install_scripts_bat,
    sdist=get_pyx_sdist(include_dirs=['src']))


def main(**extra_args):
    setup(name=info.NAME,
          maintainer=info.MAINTAINER,
          maintainer_email=info.MAINTAINER_EMAIL,
          description=info.DESCRIPTION,
          long_description=info.LONG_DESCRIPTION,
          url=info.URL,
          download_url=info.DOWNLOAD_URL,
          license=info.LICENSE,
          classifiers=info.CLASSIFIERS,
          author=info.AUTHOR,
          author_email=info.AUTHOR_EMAIL,
          platforms=info.PLATFORMS,
          version=info.VERSION,
          requires=info.REQUIRES,
          provides=info.PROVIDES,
          packages     = ['dipy',
                          'dipy.tests',
                          'dipy.align',
                          'dipy.align.tests',
                          'dipy.core',
                          'dipy.core.tests',
                          'dipy.direction',
                          'dipy.direction.tests',
                          'dipy.tracking',
                          'dipy.tracking.local',
                          'dipy.tracking.local.tests',
                          'dipy.tracking.tests',
                          'dipy.tracking.benchmarks',
                          'dipy.reconst',
                          'dipy.reconst.benchmarks',
                          'dipy.reconst.tests',
                          'dipy.io',
                          'dipy.io.tests',
                          'dipy.viz',
                          'dipy.viz.tests',
                          'dipy.testing',
                          'dipy.testing.tests',
                          'dipy.boots',
                          'dipy.data',
                          'dipy.utils',
                          'dipy.data.tests',
                          'dipy.utils.tests',
                          'dipy.fixes',
                          'dipy.external',
                          'dipy.external.tests',
                          'dipy.segment',
                          'dipy.segment.benchmarks',
                          'dipy.segment.tests',
                          'dipy.sims',
                          'dipy.sims.tests',
                          'dipy.denoise',
                          'dipy.denoise.tests',
                          'dipy.workflows',
                          'dipy.workflows.tests'],

          ext_modules = EXTS,
          # The package_data spec has no effect for me (on python 2.6) -- even
          # changing to data_files doesn't get this stuff included in the source
          # distribution -- not sure if it has something to do with the magic
          # above, but distutils is surely the worst piece of code in all of
          # python -- duplicating things into MANIFEST.in but this is admittedly
          # only a workaround to get things started -- not a solution
          package_data = {'dipy':
                          [pjoin('data', 'files', '*')
                          ]},
          data_files=[('share/doc/dipy/examples',
                       glob(pjoin('doc', 'examples','*.py')))],
<<<<<<< HEAD
          scripts = glob(pjoin('bin', 'dipy_*')),
=======
          scripts      = [pjoin('bin', 'dipy_reconst_dti'),
                          pjoin('bin', 'dipy_reconst_dti_restore'),
                          pjoin('bin', 'dipy_mask'),
                          pjoin('bin', 'dipy_reconst_csa'),
                          pjoin('bin', 'dipy_reconst_csd'),
                          pjoin('bin', 'dipy_median_otsu'),
                          pjoin('bin', 'dipy_nlmeans'),
                          ],

>>>>>>> 599af3ed
          cmdclass = cmdclass,
          **extra_args
        )


#simple way to test what setup will do
#python setup.py install --prefix=/tmp
if __name__ == "__main__":
    main(**extra_setuptools_args)<|MERGE_RESOLUTION|>--- conflicted
+++ resolved
@@ -215,24 +215,12 @@
                           ]},
           data_files=[('share/doc/dipy/examples',
                        glob(pjoin('doc', 'examples','*.py')))],
-<<<<<<< HEAD
           scripts = glob(pjoin('bin', 'dipy_*')),
-=======
-          scripts      = [pjoin('bin', 'dipy_reconst_dti'),
-                          pjoin('bin', 'dipy_reconst_dti_restore'),
-                          pjoin('bin', 'dipy_mask'),
-                          pjoin('bin', 'dipy_reconst_csa'),
-                          pjoin('bin', 'dipy_reconst_csd'),
-                          pjoin('bin', 'dipy_median_otsu'),
-                          pjoin('bin', 'dipy_nlmeans'),
-                          ],
-
->>>>>>> 599af3ed
           cmdclass = cmdclass,
           **extra_args
         )
 
-
+    
 #simple way to test what setup will do
 #python setup.py install --prefix=/tmp
 if __name__ == "__main__":
